--- conflicted
+++ resolved
@@ -210,16 +210,7 @@
     // ImageDecoderInterface
     // ----------------------------------------------------------------------------
 
-<<<<<<< HEAD
-    Exif ImageDecoderInterface::exif()
-    {
-        return Exif();
-    }
-
     ConstMemory ImageDecoderInterface::memory(int level, int depth, int face)
-=======
-    Memory ImageDecoderInterface::memory(int level, int depth, int face)
->>>>>>> b1f79b8b
     {
         MANGO_UNREFERENCED(level);
         MANGO_UNREFERENCED(depth);
@@ -227,14 +218,14 @@
         return ConstMemory();
     }
 
-    Memory ImageDecoderInterface::icc()
-    {
-        return Memory();
-    }
-
-    Memory ImageDecoderInterface::exif()
-    {
-        return Memory();
+    ConstMemory ImageDecoderInterface::icc()
+    {
+        return ConstMemory();
+    }
+
+    ConstMemory ImageDecoderInterface::exif()
+    {
+        return ConstMemory();
     }
 
     // ----------------------------------------------------------------------------
@@ -292,9 +283,9 @@
         return status;
     }
 
-    Memory ImageDecoder::memory(int level, int depth, int face)
-    {
-        Memory memory;
+    ConstMemory ImageDecoder::memory(int level, int depth, int face)
+    {
+        ConstMemory memory;
 
         if (m_interface)
         {
@@ -304,11 +295,7 @@
         return memory;
     }
 
-<<<<<<< HEAD
-    ConstMemory ImageDecoder::memory(int level, int depth, int face)
-=======
-    Memory ImageDecoder::icc()
->>>>>>> b1f79b8b
+    ConstMemory ImageDecoder::icc()
     {
         ConstMemory memory;
 
@@ -320,9 +307,9 @@
         return memory;
     }
 
-    Memory ImageDecoder::exif()
-    {
-        Memory memory;
+    ConstMemory ImageDecoder::exif()
+    {
+        ConstMemory memory;
 
         if (m_interface)
         {
